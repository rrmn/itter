--- conflicted
+++ resolved
@@ -586,9 +586,6 @@
                         self.username, content, hashtags, user_refs, self._client_ip
                     )
                     self._write_to_channel("Eet posted!")
-<<<<<<< HEAD
-            elif cmd == "timeline" or cmd == "tl" or cmd == "watch":
-=======
                     if self._is_watching_timeline:
                         utils.debug_log(
                             "Eet posted while watching, triggering immediate timeline refresh."
@@ -596,8 +593,7 @@
                         await self._render_and_display_timeline(
                             page=1, is_live_update=True
                         )
-            elif cmd == "timeline" or cmd == "watch":
->>>>>>> 9b88ef7f
+            elif cmd == "timeline" or cmd == "tl" or cmd == "watch":
                 self._current_timeline_page = 1
                 target_specifier_text = raw_text
                 parts = raw_text.split()
