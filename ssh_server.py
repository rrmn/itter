--- conflicted
+++ resolved
@@ -12,6 +12,7 @@
 import config
 import command_history
 
+from utils import BOLD, FG_BRIGHT_BLACK, RESET, FG_CYAN, FG_MAGENTA
 from utils import BOLD, FG_BRIGHT_BLACK, RESET, FG_CYAN, FG_MAGENTA
 
 # Global reference - will be set by main.py
@@ -437,21 +438,13 @@
         help_text = (
             f"\r\nitter.sh Commands:\r\n"
             f"  {BOLD}e{RESET}et {FG_BRIGHT_BLACK}<text>{RESET}                     - Post an eet (max {config.EET_MAX_LENGTH} chars).\r\n"
+            f"  {BOLD}e{RESET}et {FG_BRIGHT_BLACK}<text>{RESET}                     - Post an eet (max {config.EET_MAX_LENGTH} chars).\r\n"
             f"  {BOLD}w{RESET}atch {FG_BRIGHT_BLACK}[mine|all|#chan|@user]{RESET}   - Live timeline view (Default: all).\r\n"
             f"  {BOLD}t{RESET}ime{BOLD}l{RESET}ine {FG_BRIGHT_BLACK}[mine|all|#chan|@user] [<page>]{RESET} - Show eets (Default: all, 1).\r\n"
-<<<<<<< HEAD
             f"  {BOLD}f{RESET}ollow {FG_BRIGHT_BLACK}[#chan|@user] --list{RESET}    - Follow a user or channel, list follows.\r\n"
             f"  {BOLD}u{RESET}n{BOLD}f{RESET}ollow {FG_BRIGHT_BLACK}[#chan|@user]{RESET}         - Unfollow a user or channel.\r\n"
             f"  {BOLD}i{RESET}gnore {FG_BRIGHT_BLACK}@<user> --list{RESET}          - Ignore a user, list ignores.\r\n"
             f"  {BOLD}u{RESET}n{BOLD}i{RESET}gnore {FG_BRIGHT_BLACK}@<user>{RESET}               - Unignore a user.\r\n"
-=======
-            f"  {BOLD}f{RESET}ollow {FG_BRIGHT_BLACK}@<user>{RESET}                  - Follow a user.\r\n"
-            f"  {BOLD}f{RESET}ollow {FG_BRIGHT_BLACK}--list{RESET}                    - List your follows and followers.\r\n"
-            f"  {BOLD}u{RESET}n{BOLD}f{RESET}ollow {FG_BRIGHT_BLACK}@<user>{RESET}                - Unfollow a user.\r\n"
-            f"  {BOLD}i{RESET}gnore {FG_BRIGHT_BLACK}@<user>{RESET}                  - Ignore a user.\r\n"
-            f"  {BOLD}i{RESET}gnore {FG_BRIGHT_BLACK}--list{RESET}                    - List users you ignore.\r\n"
-            f"  {BOLD}u{RESET}n{BOLD}i{RESET}gnore {FG_BRIGHT_BLACK}@<user>{RESET}                - Unignore a user.\r\n"
->>>>>>> 4cf0c9f8
             f"  {BOLD}p{RESET}rofile {FG_BRIGHT_BLACK}[@<user>]{RESET}              - View user profile (yours or another's).\r\n"
             f"  {BOLD}p{RESET}rofile {BOLD}e{RESET}dit {FG_BRIGHT_BLACK}-name <Name> -email <Email>{RESET} - Edit your profile.\r\n"
             f"  {BOLD}h{RESET}elp                           - Show this help message.\r\n"
@@ -579,10 +572,7 @@
         try:
             following_list = await db.db_get_user_following(self.username)
             followers_list = await db.db_get_user_followers(self.username)
-<<<<<<< HEAD
             following_channels_list = await db.db_get_user_following_channels(self.username)
-=======
->>>>>>> 4cf0c9f8
         except Exception as e:
             self._write_to_channel(f"Error fetching follow lists: {e}")
             return
@@ -597,7 +587,6 @@
                 time_part = f" - since {utils.time_ago(user_data.get('created_at'))}"
                 output_lines.append(f"  {FG_CYAN}@{user_data['username']}{RESET}{display_name_part}{time_part}")
 
-<<<<<<< HEAD
         output_lines.append(f"\r\n{BOLD}--- You are following ({len(following_channels_list)} channels) ---{RESET}")
         if not following_channels_list:
             output_lines.append(f"  Not following any channels yet. Use `{BOLD}follow #channel{RESET}`.")
@@ -607,8 +596,6 @@
                 output_lines.append(f"  {FG_MAGENTA}#{channel_data['channel_tag']}{RESET}{time_part}")
 
 
-=======
->>>>>>> 4cf0c9f8
         output_lines.append(f"\r\n{BOLD}--- Follows you ({len(followers_list)} users) ---{RESET}")
         if not followers_list:
             output_lines.append("  No followers yet. Be more eet-eresting!")
@@ -739,7 +726,6 @@
                         page=self._current_timeline_page
                     )
             elif cmd == "follow" or cmd == "f":
-<<<<<<< HEAD
                 target_text = raw_text_full.strip()
                 if target_text.lower() == "--list":
                     await self._display_follow_lists()
@@ -760,19 +746,6 @@
                 else:
                     self._write_to_channel(f"Usage: {BOLD}follow @<user>{RESET} OR {BOLD}follow #<channel>{RESET} OR {BOLD}follow --list{RESET}")
 
-=======
-                if raw_text.strip().lower() == "--list":
-                    await self._display_follow_lists()
-                else:
-                    target_user = (
-                        user_refs[0] if user_refs else raw_text.strip().lstrip("@")
-                    )
-                    if not target_user:
-                        self._write_to_channel("Usage: follow @<username> OR follow --list")
-                    else:
-                        await db.db_follow_user(self.username, target_user)
-                        self._write_to_channel(f"Following @{target_user}. You will now see their posts on your 'mine' page.")
->>>>>>> 4cf0c9f8
             elif cmd == "unfollow" or cmd == "uf":
                 target_text = raw_text_full.strip()
                 if target_text.startswith("#"):
@@ -792,7 +765,6 @@
                 else:
                     self._write_to_channel(f"Usage: {BOLD}unfollow @<user>{RESET} OR {BOLD}unfollow #<channel>{RESET}")
             elif cmd == "ignore" or cmd == "i":
-<<<<<<< HEAD
                 if raw_text_full.strip().lower() == "--list":
                     await self._display_ignore_list()
                 else:
@@ -801,15 +773,6 @@
                         user_refs_in_full_line[0] if user_refs_in_full_line else raw_text_full.strip().lstrip("@")
                     )
                     if not target_user_to_ignore or raw_text_full.strip().startswith("#"):
-=======
-                if raw_text.strip().lower() == "--list":
-                    await self._display_ignore_list()
-                else:
-                    target_user_to_ignore = (
-                        user_refs[0] if user_refs else raw_text.strip().lstrip("@")
-                    )
-                    if not target_user_to_ignore:
->>>>>>> 4cf0c9f8
                         self._write_to_channel("Usage: ignore @<username> OR ignore --list")
                     elif target_user_to_ignore == self.username:
                         self._write_to_channel("You cannot ignore yourself. (That's what my psychologist said)")
